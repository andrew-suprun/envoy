--- conflicted
+++ resolved
@@ -1,15 +1,11 @@
 # envoy
+
 Yet another messenger.
 
 ## TODO
-<<<<<<< HEAD
 
 [ ] multi-part messages
 
 [ ] cluster coordination
 
-=======
-[ ] multi-part messages
-[ ] cluster coordination
->>>>>>> 9d0d07c0
 [ ] TLS
